<?xml version="1.0" encoding="UTF-8"?>
<project xmlns="http://maven.apache.org/POM/4.0.0" xmlns:xsi="http://www.w3.org/2001/XMLSchema-instance" xsi:schemaLocation="http://maven.apache.org/POM/4.0.0 http://maven.apache.org/xsd/maven-4.0.0.xsd">
    <parent>
        <artifactId>cas-client</artifactId>
        <groupId>org.jasig.cas.client</groupId>
<<<<<<< HEAD
        <version>3.5.0-SNAPSHOT</version>
=======
        <version>3.4.2-SNAPSHOT</version>
>>>>>>> 2a5e854f
    </parent>
    <modelVersion>4.0.0</modelVersion>

    <packaging>jar</packaging>
    <artifactId>cas-client-support-distributed-memcached</artifactId>
    <name>Jasig CAS Client for Java - Distributed Proxy Storage Support:
        Memcached
    </name>

    <dependencies>
        <dependency>
            <groupId>org.jasig.cas.client</groupId>
            <artifactId>cas-client-core</artifactId>
            <version>${project.version}</version>
            <scope>compile</scope>
            <type>jar</type>
        </dependency>
        <dependency>
            <groupId>net.spy</groupId>
            <artifactId>spymemcached</artifactId>
            <version>2.9.1</version>
            <type>jar</type>
        </dependency>
    </dependencies>
</project><|MERGE_RESOLUTION|>--- conflicted
+++ resolved
@@ -3,11 +3,7 @@
     <parent>
         <artifactId>cas-client</artifactId>
         <groupId>org.jasig.cas.client</groupId>
-<<<<<<< HEAD
         <version>3.5.0-SNAPSHOT</version>
-=======
-        <version>3.4.2-SNAPSHOT</version>
->>>>>>> 2a5e854f
     </parent>
     <modelVersion>4.0.0</modelVersion>
 
